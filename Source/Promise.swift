//  Promise.swift
//  Concurrency
//  Created by Jacob Hawken on 10/7/17.
//  Copyright © 2017 CocoaPods. All rights reserved.

import Foundation


class Promise<T> {

    let future = Future<T>()

    func resolve(_ val: T) {
        future.resolve(val)
    }

    func reject(_ err: Error) {
        future.reject(err)
    }

}

class Future<T> {
    typealias ThenBlock  = (T)->()
    typealias ErrorBlock = (Error)->()

    private var thenBlock: ThenBlock?
    private var errorBlock: ErrorBlock?
    private var childFuture: Future?

    private let operationQueue = OperationQueue()

    //MARK: - PUBLIC -
<<<<<<< HEAD

    private(set) var value: T?
    private(set) var error: Error?

    public var succeeded: Bool {
=======
    
    fileprivate(set) var value: T?
    fileprivate(set) var error: Error?
    
    var succeeded: Bool {
>>>>>>> 2ab24f3a
        return value != nil
    }

    public var failed: Bool {
        return error != nil
    }

    public var isComplete: Bool {
        return succeeded || failed
    }

    @discardableResult public func then(_ callback: @escaping ThenBlock) -> Future<T> {
        operationQueue.addOperation {
            if let value = self.value { //If the future has already been resolved with a value. Call the block immediately.
                callback(value)
            }
            else if self.thenBlock == nil {
                self.thenBlock = callback
            }
            else {
                self.appendChild().then(callback)
            }
        }
        return self
    }

    @discardableResult public func error(_ callback: @escaping ErrorBlock) -> Future<T> {
        operationQueue.addOperation {
            if let error = self.error { //If the future has already been rejected with an error. Call the block immediately.
                callback(error)
            }
            else if self.errorBlock == nil {
                self.errorBlock = callback
            }
            else {
                self.appendChild().error(callback)
            }
        }
        return self
    }

    //MARK: - PRIVATE

    fileprivate func resolve(_ val: T) {
        operationQueue.addOperation {
            if self.isComplete {
                return
            }

            self.value = val

            self.thenBlock?(val)
            self.childFuture?.resolve(val)
        }
    }

    fileprivate func reject(_ err: Error) {
        operationQueue.addOperation {
            if self.isComplete {
                return
            }

            self.error = err

            self.errorBlock?(err)
            self.childFuture?.reject(err)
        }
    }

    private func appendChild() -> Future<T> {
        if let child = childFuture {
            return child.appendChild()
        }
        let future = Future<T>()
        childFuture = future
        return future
    }
}

extension Future {
    
    public static func preResolved(value: T) -> Future<T> {
        let future = Future<T>()
        future.value = value
        return future
    }
    
    public static func preRejected(error: Error) -> Future<T> {
        let future = Future<T>()
        future.error = error
        return future
    }
    
    func flatMap<Q>(_ block:@escaping (T)->(Q?)) -> Future<Q> {
        let promise = Promise<Q>()
        
        then { (value) in
            if let mapVal = block(value) {
                promise.resolve(mapVal)
            }
            else {
                let cantMapError = NSError.cantMap(value: value, toType: Q.self)
                promise.reject(cantMapError)
            }
        }
        error { (error) in
            promise.reject(error)
        }
        
        return promise.future
    }
    
}<|MERGE_RESOLUTION|>--- conflicted
+++ resolved
@@ -31,19 +31,11 @@
     private let operationQueue = OperationQueue()
 
     //MARK: - PUBLIC -
-<<<<<<< HEAD
-
-    private(set) var value: T?
-    private(set) var error: Error?
-
-    public var succeeded: Bool {
-=======
     
     fileprivate(set) var value: T?
     fileprivate(set) var error: Error?
     
-    var succeeded: Bool {
->>>>>>> 2ab24f3a
+    public var succeeded: Bool {
         return value != nil
     }
 
@@ -137,7 +129,7 @@
         return future
     }
     
-    func flatMap<Q>(_ block:@escaping (T)->(Q?)) -> Future<Q> {
+    public func flatMap<Q>(_ block:@escaping (T)->(Q?)) -> Future<Q> {
         let promise = Promise<Q>()
         
         then { (value) in
